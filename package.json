--- conflicted
+++ resolved
@@ -7,16 +7,10 @@
     "test": "test"
   },
   "scripts": {
-<<<<<<< HEAD
-    "dev": "lite-server",
-    "test": "echo \"Error: no test specified\" && exit 1",
-    "compile": "truffle compile --config ./truffle_config_v4.js",
-=======
     "dev": "ganache-cli",
     "start": "truffle develop",
     "build": "truffle compile --config=contracts/v4/config.js && truffle compile --config=contracts/v6/config.js",
     "test": "truffle test --show-events --config=contracts/v4/config.js && truffle test --show-events --config=contracts/v6/config.js",
->>>>>>> a38c9f92
     "run95": "eth95 ./build/contracts"
   },
   "author": "",
@@ -26,12 +20,8 @@
     "zos-lib": "^2.2.2"
   },
   "dependencies": {
-<<<<<<< HEAD
     "@openzeppelin/contracts": "3.4.0",
-=======
-    "truffle": "5.2.3",
     "ganache-cli": "6.12.2",
->>>>>>> a38c9f92
     "bignumber.js": "^9.0.1",
     "chai": "^4.1.2",
     "chai-bignumber": "^2.0.2",
